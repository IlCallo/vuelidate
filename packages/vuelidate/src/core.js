import { isFunction, isPromise, unwrap, unwrapObj } from './utils'
import { computed, reactive, ref, watch, isRef } from 'vue-demi'

const listOfComputed = []

/**
 * @typedef NormalizedValidator
 * @property {Validator} $validator
 * @property {String | Ref<String> | function(*): string} [$message]
 * @property {Object | Ref<Object>} [$params]
 */

/**
 * Response form a raw Validator function.
 * Should return a Boolean or an object with $invalid property.
 * @typedef {Boolean | { $invalid: Boolean }} ValidatorResponse
 */

/**
 * Raw validator function, before being normalized
 * Can return a Promise or a {@see ValidatorResponse}
 * @typedef {function(*): ((Promise<ValidatorResponse> | ValidatorResponse))} Validator
 */

/**
 * Sorts the validators for a state tree branch
 * @param {Object<NormalizedValidator|Function>} validationsRaw
 * @return {{ rules: Object<NormalizedValidator>, nestedValidators: Object, config: Object }}
 */
function sortValidations (validationsRaw = {}) {
  const validations = unwrap(validationsRaw)
  const validationKeys = Object.keys(validations)

  const rules = {}
  const nestedValidators = {}
  const config = {}

  validationKeys.forEach(key => {
    const v = validations[key]

    switch (true) {
      // If it is already normalized, use it
      case isFunction(v.$validator):
        rules[key] = v
        break
      // If it is just a function, normalize it first
      // into { $validator: <Fun> }
      case isFunction(v):
        rules[key] = { $validator: v }
        break
      // Catch $-prefixed properties as config
      case key.startsWith('$'):
        config[key] = v
        break
      // If it doesn’t match any of the above,
      // treat as nestedValidators state property
      default:
        nestedValidators[key] = v
    }
  })

  return { rules, nestedValidators, config }
}

/**
 * Calls a validation rule by unwrapping it's value first from a ref.
 * @param {Validator} rule
 * @param {Ref} value
 * @return {Promise<ValidatorResponse> | ValidatorResponse}
 */
function callRule (rule, value) {
  const v = unwrap(value)
  return rule(v)
}

/**
 * Normalizes the validator result
 * Allows passing a boolean of an object like `{ $invalid: Boolean }`
 * @param {ValidatorResponse} result - Validator result
 * @return {Boolean}
 */
function normalizeValidatorResponse (result) {
  return result.$invalid !== undefined
    ? !result.$invalid
    : !result
}

/**
 * Returns the result of the validator every time the model changes.
 * Wraps the call in a computed property.
 * Used for with normal functions.
 * TODO: This allows a validator to return $invalid, probably along with other parameters. We do not utilize them ATM.
 * @param {Validator} rule
 * @param {Ref<*>} model
 * @param {Ref<boolean>} $dirty
 * @param {Object} config
 * @return {Ref<Boolean>}
 */
function createComputedResult (rule, model, $dirty, { $lazy }) {
  return computed(() => {
    // if $dirty is false, we dont validate at all.
    // TODO: Make this optional, this is a huge breaking change
    if ($lazy && !$dirty.value) return false
<<<<<<< HEAD
    console.log(unwrap(model))
=======
>>>>>>> 1c120e4f
    let result = callRule(rule, unwrap(model))
    // if it returns a promise directly, error out
    if (isPromise(result)) {
      throw Error('[vuelidate] detected a raw async validator. Please wrap any async validators in the `withAsync` helper.')
    }
    return normalizeValidatorResponse(result)
  })
}

/**
 * Returns the result of an async validator.
 * @param {Function} rule
 * @param {Ref<*>} model
 * @param {Ref<Boolean>} $pending
 * @param {Ref<Boolean>} $dirty
 * @param {Object} config
 * @return {Ref<Boolean>}
 */
function createAsyncResult (rule, model, $pending, $dirty, { $lazy }) {
  const $invalid = ref(!!$dirty.value)
  const $pendingCounter = ref(0)

  $pending.value = false

  watch(
    [model, $dirty],
    modelValue => {
<<<<<<< HEAD
      console.log('watch')
=======
>>>>>>> 1c120e4f
      if ($lazy && !$dirty.value) return false
      const ruleResult = callRule(rule, model)

      $pendingCounter.value++
      $pending.value = !!$pendingCounter.value
      $invalid.value = true

      ruleResult
        .then(data => {
          $pendingCounter.value--
          $pending.value = !!$pendingCounter.value
          $invalid.value = normalizeValidatorResponse(data)
        })
        .catch(() => {
          $pendingCounter.value--
          $pending.value = !!$pendingCounter.value
          $invalid.value = true
        })
    },
    { flush: 'sync' }
  )

  return $invalid
}

/**
 * Returns the validation result.
 * Detects async and sync validators.
 * @param {NormalizedValidator} rule
 * @param {Object} state
 * @param {String} key
 * @return {{$params: *, $message: Ref<String>, $pending: Ref<Boolean>, $invalid: Ref<Boolean>}}
 */
function createValidatorResult (rule, state, key, $dirty, config) {
  const model = computed(() => {
    const s = unwrap(state)
    return s ? unwrap(s[key]) : null
  })

  const $pending = ref(false)
  const $params = rule.$params || {}
  const $invalid = rule.$async
    ? createAsyncResult(
      rule.$validator,
      model,
      $pending,
      $dirty,
      config
    )
    : createComputedResult(rule.$validator, model, $dirty, config)

  const message = rule.$message
  const $message = isFunction(message)
    ? computed(() =>
      message(
        unwrapObj({
          $pending,
          $invalid,
          $params: unwrapObj($params), // $params can hold refs, so we unwrap them for easy access
          $model: model
        })
      ))
    : message || ''

  return {
    $message,
    $params,
    $pending,
    $invalid
  }
}

/**
 * @typedef ErrorObject
 * @property {Ref<String>} $message - Reactive error message
 * @property {Ref<Object>} $params - Params passed from withParams
 * @property {Ref<Boolean>} $pending - If validation is pending
 * @property {String} $property - State key
 * @property {String} $propertyPath - Dot notation path to state
 * @property {String} $validator - Validator name
 */

/**
 * @typedef ValidationResult
 * @property {Ref<Boolean>} $pending
 * @property {Ref<Boolean>} $dirty
 * @property {Ref<Boolean>} $invalid
 * @property {Ref<Boolean>} $error
 * @property {Function} $touch
 * @property {Function} $reset
 * @property {Ref<ErrorObject[]>} $errors
 */

/**
 * Creates the main Validation Results object for a state tree
 * Walks the tree's top level branches
 * @param {Object<NormalizedValidator>} rules - Rules for the current state tree
 * @param {Object} state - Current state tree
 * @param {String} key - Key for the current state tree
 * @param {String} [parentKey] - Parent key of the state. Optional
 * @param {Map} [resultsCache] - A cache map of all the validators
 * @param {String} [path] - the current property path
 * @return {ValidationResult | {}}
 */
function createValidationResults (rules, state, key, parentKey, resultsCache, path, config) {
  // collect the property keys
  const ruleKeys = Object.keys(rules)

  const cachedResult = resultsCache.get(path)

  const $dirty = cachedResult ? cachedResult.$dirty : ref(false)

  const result = {
    // restore $dirty from cache
    $dirty,
    $path: path,
    $touch: () => { if (!$dirty.value) $dirty.value = true },
    $reset: () => { if ($dirty.value) $dirty.value = false }
  }

  /**
   * If there are no validation rules, it is most likely
   * a top level state, aka root
   */
  if (!ruleKeys.length) return result

  ruleKeys.forEach(ruleKey => {
    result[ruleKey] = createValidatorResult(
      rules[ruleKey],
      state,
      key,
      result.$dirty,
      config
    )
  })

  result.$invalid = computed(() =>
    ruleKeys.some(ruleKey => unwrap(result[ruleKey].$invalid))
  )

  result.$pending = computed(() =>
    ruleKeys.some(ruleKey => unwrap(result[ruleKey].$pending))
  )

  result.$error = computed(() =>
    result.$invalid.value && result.$dirty.value
  )

  result.$silentErrors = computed(() => ruleKeys
    .filter(ruleKey => unwrap(result[ruleKey].$invalid))
    .map(ruleKey => {
      const res = result[ruleKey]
      return reactive({
        $propertyPath: path,
        $property: key,
        $validator: ruleKey,
        $message: res.$message,
        $params: res.$params,
        $pending: res.$pending
      })
    })
  )

  result.$errors = computed(() => result.$dirty.value
    ? result.$silentErrors.value
    : []
  )

  resultsCache.set(path, result)

  return result
}

/**
 * Collects the validation results of all nested state properties
 * @param {Object<NormalizedValidator|Function>} validations - The validation
 * @param {Object} state - Parent state
 * @param {String} [key] - Parent level state key
 * @param {String} path - Path to current property
 * @param {Map} resultsCache - Validations cache map
 * @return {{}}
 */
function collectNestedValidationResults (validations, state, key, path, resultsCache, config) {
  const nestedValidationKeys = Object.keys(validations)

  // if we have no state, return empty object
  if (!nestedValidationKeys.length) return {}

  return nestedValidationKeys.reduce((results, nestedKey) => {
    // if we have a key, use the nested state
    // else use top level state
    const nestedState = key ? computed(() => unwrap(unwrap(state)[key])) : state

    // build validation results for nested state
    results[nestedKey] = setValidations({
      validations: validations[nestedKey],
      state: nestedState,
      key: nestedKey,
      parentKey: key,
      resultsCache,
      globalConfig: config
    })
    return results
  }, {})
}

/**
 * Generates the Meta fields from the results
 * @param {ValidationResult|{}} results
 * @param {Object<ValidationResult>[]} nestedResults
 * @param {Object<ValidationResult>[]} childResults
 * @return {{$anyDirty: Ref<Boolean>, $error: Ref<Boolean>, $invalid: Ref<Boolean>, $errors: Ref<ErrorObject[]>, $dirty: Ref<Boolean>, $touch: Function, $reset: Function }}
 */
function createMetaFields (results, nestedResults, childResults, path) {
  // use the $dirty property from the root level results
  const $dirty = results.$dirty

  const allResults = computed(() => [nestedResults, childResults]
    .filter(res => res)
    .reduce((allRes, res) => {
      return allRes.concat(Object.values(unwrap(res)))
    }, [])
  )

  const $silentErrors = computed(() => {
    // current state level errors, fallback to empty array if root
    const modelErrors = unwrap(results.$silentErrors) || []

    // collect all nested and child $silentErrors
    const nestedErrors = allResults.value
      .filter(result => unwrap(result).$silentErrors.length)
      .reduce((errors, result) => {
        return errors.concat(...result.$silentErrors)
      }, [])

    // merge the $silentErrors
    return modelErrors.concat(nestedErrors)
  })

  const $errors = computed(() => {
    // current state level errors, fallback to empty array if root
    const modelErrors = unwrap(results.$errors) || []

    // collect all nested and child $errors
    const nestedErrors = allResults.value
      .filter(result => unwrap(result).$errors.length)
      .reduce((errors, result) => {
        return errors.concat(...result.$errors)
      }, [])

    // merge the $errors
    return modelErrors.concat(nestedErrors)
  })

  const $invalid = computed(() =>
    // if any of the nested values is invalid
    allResults.value.some(r => r.$invalid) ||
    // or if the current state is invalid
    unwrap(results.$invalid) ||
    // fallback to false if is root
    false
  )

  const $pending = computed(() =>
    // if any of the nested values is pending
    allResults.value.some(r => unwrap(r.$pending)) ||
    // if any of the current state validators is pending
    unwrap(results.$pending) ||
    // fallback to false if is root
    false
  )

  const $anyDirty = computed(() =>
    allResults.value.some(r => r.$dirty) ||
    allResults.value.some(r => r.$anyDirty) ||
    $dirty.value
  )

  const $error = computed(() => ($invalid.value && $dirty.value) || false)

  const $touch = () => {
    // $dirty.value = true
    // call the root $touch
    results.$touch()
    // call all nested level $touch
    allResults.value.forEach((result) => {
      result.$touch()
    })
  }

  const $reset = () => {
    // reset the root $dirty state
    results.$reset()
    // reset all the children $dirty states
    allResults.value.forEach((result) => {
      result.$reset()
    })
  }

  // Ensure that if all child and nester results are $dirty, this also becomes $dirty
  if (allResults.value.length && allResults.value.every(nr => nr.$dirty)) $touch()

  return {
    $dirty,
    $errors,
    $invalid,
    $anyDirty,
    $error,
    $pending,
    $touch,
    $reset,
    $silentErrors
  }
}

/**
 * @typedef VuelidateState
 * @property {Boolean} $anyDirty
 * @property {Boolean} $error
 * @property {Boolean} $pending
 * @property {Boolean} $invalid
 * @property {ErrorObject[]} $errors
 * @property {*} [$model]
 * @property {Function} $touch
 * @property {Boolean} $dirty
 * @property {Function} $reset
 * @property {Function} $validate
 * @property {Function} $getResultsForChild
 */

/**
 * Main Vuelidate bootstrap function.
 * Used both for Composition API in `setup` and for Global App usage.
 * Used to collect validation state, when walking recursively down the state tree
 * @param {Object} params
 * @param {Object<NormalizedValidator|Function>} params.validations
 * @param {Object} params.state
 * @param {String} [params.key] - Current state property key. Used when being called on nested items
 * @param {String} [params.parentKey] - Parent state property key. Used when being called recursively
 * @param {Object<ValidationResult>} [params.childResults] - Used to collect child results.
 * @param {Map} resultsCache - The cached validation results
 * @return {UnwrapRef<VuelidateState>}
 */
export function setValidations ({
  validations,
  state,
  key,
  parentKey,
  childResults,
  resultsCache,
  globalConfig = {}
}) {
<<<<<<< HEAD
  console.log('state', Object.keys(unwrap(state)), key)
=======
>>>>>>> 1c120e4f
  // state = (state)
  const path = parentKey ? `${parentKey}.${key}` : key

  // Sort out the validation object into:
  // – rules = validators for current state tree fragment
  // — nestedValidators = nested state fragments keys that might contain more validators
  // – config = configuration properties that affect this state fragment
  const { rules, nestedValidators, config } = sortValidations(validations)
  const mergedConfig = { ...globalConfig, ...config }

  // Use rules for the current state fragment and validate it
  const results = createValidationResults(rules, state, key, parentKey, resultsCache, path, mergedConfig)
  // Use nested keys to repeat the process
  // *WARN*: This is recursive
  const nestedResults = collectNestedValidationResults(nestedValidators, state, key, path, resultsCache, mergedConfig)
<<<<<<< HEAD

  listOfComputed.push(results)
  console.log(listOfComputed)
=======
>>>>>>> 1c120e4f

  // Collect and merge this level validation results
  // with all nested validation results
  const {
    $dirty,
    $errors,
    $invalid,
    $anyDirty,
    $error,
    $pending,
    $touch,
    $reset,
    $silentErrors
  } = createMetaFields(results, nestedResults, childResults, path || '__root')

  /**
   * If we have no `key`, this is the top level state
   * We dont need `$model` there.
   */

  const $model = key ? computed({
    get: () => unwrap(unwrap(state)[key]),
    set: val => {
      $dirty.value = true
      const unwrappedState = unwrap(state)

      if (isRef(unwrappedState[key])) {
        unwrappedState[key].value = val
      } else {
        unwrappedState[key] = val
      }
    }
  }) : null

  if (mergedConfig.$autoDirty) {
<<<<<<< HEAD
    const watchTarget = isRef(state[key]) ? state[key] : computed(() => unwrap(state)[key])
    watch(watchTarget, () => {
      if (!$dirty.value) $touch()
    })
=======
    watch(
      () => unwrap(unwrap(state)[key]),
      () => {
        if (!$dirty.value) $touch()
      })
>>>>>>> 1c120e4f
  }

  /**
   * Executes the validators and returns the result. Doesn’t work with $lazy: true
   * @param {boolean} silent - when true, won’t trigger $dirty state
   * @return {VuelidateState}
   */
  function $validate ({ silent = false } = {}) {
    return new Promise((resolve) => {
      if (!silent && !$dirty.value) $touch()
      // return whether it is valid or not
      if (!$pending.value) return resolve(!$invalid.value)
      const unwatch = watch($pending, () => {
        resolve(!$invalid.value)
        unwatch()
      })
    })
  }

  /**
   * Returns a child component's results, based on registration name
   * @param {string} key
   * @return {VuelidateState}
   */
  function $getResultsForChild (key) {
    return (childResults.value || {})[key]
  }

  return reactive({
    ...results,
    // NOTE: The order here is very important, since we want to override
    // some of the *results* meta fields with the collective version of it
    // that includes the results of nested state validation results
    $model,
    $dirty,
    $error,
    $errors,
    $invalid,
    $anyDirty,
    $pending,
    $touch,
    $reset,
    $path: path || '__root',
    $silentErrors,
    // if there are no child results, we are inside a nested property
    ...(childResults && {
      $getResultsForChild,
      $validate
    }),
    // add each nested property's state
    ...nestedResults
  })
}<|MERGE_RESOLUTION|>--- conflicted
+++ resolved
@@ -1,7 +1,5 @@
 import { isFunction, isPromise, unwrap, unwrapObj } from './utils'
 import { computed, reactive, ref, watch, isRef } from 'vue-demi'
-
-const listOfComputed = []
 
 /**
  * @typedef NormalizedValidator
@@ -101,10 +99,6 @@
     // if $dirty is false, we dont validate at all.
     // TODO: Make this optional, this is a huge breaking change
     if ($lazy && !$dirty.value) return false
-<<<<<<< HEAD
-    console.log(unwrap(model))
-=======
->>>>>>> 1c120e4f
     let result = callRule(rule, unwrap(model))
     // if it returns a promise directly, error out
     if (isPromise(result)) {
@@ -132,10 +126,6 @@
   watch(
     [model, $dirty],
     modelValue => {
-<<<<<<< HEAD
-      console.log('watch')
-=======
->>>>>>> 1c120e4f
       if ($lazy && !$dirty.value) return false
       const ruleResult = callRule(rule, model)
 
@@ -488,10 +478,6 @@
   resultsCache,
   globalConfig = {}
 }) {
-<<<<<<< HEAD
-  console.log('state', Object.keys(unwrap(state)), key)
-=======
->>>>>>> 1c120e4f
   // state = (state)
   const path = parentKey ? `${parentKey}.${key}` : key
 
@@ -507,12 +493,6 @@
   // Use nested keys to repeat the process
   // *WARN*: This is recursive
   const nestedResults = collectNestedValidationResults(nestedValidators, state, key, path, resultsCache, mergedConfig)
-<<<<<<< HEAD
-
-  listOfComputed.push(results)
-  console.log(listOfComputed)
-=======
->>>>>>> 1c120e4f
 
   // Collect and merge this level validation results
   // with all nested validation results
@@ -548,18 +528,11 @@
   }) : null
 
   if (mergedConfig.$autoDirty) {
-<<<<<<< HEAD
-    const watchTarget = isRef(state[key]) ? state[key] : computed(() => unwrap(state)[key])
-    watch(watchTarget, () => {
-      if (!$dirty.value) $touch()
-    })
-=======
     watch(
       () => unwrap(unwrap(state)[key]),
       () => {
         if (!$dirty.value) $touch()
       })
->>>>>>> 1c120e4f
   }
 
   /**
